use itertools::Itertools;
use tuple::*;
use types::StreamFilter;
use inflate::InflateStream;
use err::*;
use std::mem;
use std::str;

use primitive::Dictionary;

fn decode_nibble(c: u8) -> Option<u8> {
    match c {
        n @ b'0' ... b'9' => Some(n - b'0'),
        a @ b'a' ... b'h' => Some(a - b'a' + 0xa),
        a @ b'A' ... b'H' => Some(a - b'A' + 0xA),
        _ => None
    }
}

fn decode_hex(data: &[u8]) -> Result<Vec<u8>> {
    let mut out = Vec::with_capacity(data.len() / 2);
    for (i, (&high, &low)) in data.iter().tuples().enumerate() {
        if let (Some(low), Some(high)) = (decode_nibble(low), decode_nibble(high)) {
            out.push(high << 4 | low);
        } else {
            return Err(ErrorKind::HexDecode {pos: i * 2, bytes: [high, low]}.into())
        }
    }
    Ok(out)
}

#[inline]
fn sym_85(byte: u8) -> Option<u8> {
    match byte {
        b @ 0x21 ... 0x75 => Some(b - 0x21),
        _ => None
    }
}
fn word_85(input: &[u8]) -> Option<(u8, [u8; 4])> {
    match input.get(0).cloned() {
        Some(b'z') => Some((1, [0; 4])),
        Some(a) => T4::from_iter(input[1 .. 5].iter().cloned()).and_then(|t| {
            T1(a).join(t)
            .map(sym_85).collect()
            .map(|v| v.map(|x| x as u32))
            .map(|T5(a, b, c, d, e)| {
                let q: u32 = ((((a * 85) + b * 85) + c * 85) + d * 85) + e;
                (5, [(q >> 24) as u8, (q >> 16) as u8, (q >> 8) as u8, q as u8])
            })
        }),
        None => None
    }
}

fn substr(data: &[u8], needle: &[u8]) -> Option<usize> {
    data.windows(needle.len()).position(|w| w == needle)
}

fn decode_85(data: &[u8]) -> Result<Vec<u8>> {
    use std::iter::repeat;
    
    let mut out = Vec::with_capacity(data.len());
    
    let mut pos = 0;
    while let Some((advance, word)) = word_85(&data[pos..]) {
        out.extend_from_slice(&word);
        pos += advance as usize;
    }
    let tail_len = substr(&data[pos..], b"~>").ok_or(ErrorKind::Ascii85TailError)?;
    assert!(tail_len < 5);
    let tail: [u8; 5] = T5::from_iter(
        data[pos..pos+tail_len].iter()
        .cloned()
        .chain(repeat(b'u'))
    )
    .ok_or(ErrorKind::Ascii85TailError)?
    .into();
    
    let (_, last) = word_85(&tail).ok_or(ErrorKind::Ascii85TailError)?;
    out.extend_from_slice(&last[.. tail_len-1]);
    Ok(out)
}


macro_rules! parameter {
    ($params:expr, $key:expr, $default:expr) => {
        match *$params {
            Some(ref params) => params.get($key).map_or(Ok($default), |x| x.as_integer())?,
            None => $default
        };
    };
<<<<<<< HEAD
    let n_components = match *params {
        Some(ref params) => params.get("Colors").map_or(Ok(1), |x| x.as_integer())?,
        None => 1,
    } as usize;
    let _bits_per_component = match *params {
        Some(ref params) => params.get("BitsPerComponentt").map_or(Ok(8), |x| x.as_integer())?,
        None => 8,
=======
}

fn flate_decode(data: &[u8], params: &Option<Dictionary>) -> Result<Vec<u8>> {
    let predictor = parameter!(params, "Predictor", 1);
    let n_components = parameter!(params, "Colors", 1) as usize;
    let bits_per_component = parameter!(params, "BitsPerComponent", 1);
    let columns = parameter!(params, "Columns", 1) as usize;

    /* TODO.. the macro should ideally just make a single match
    let (predictor, n_components) = match *params {
        Some(ref params) => {
            (params.get("Predictor").map_or(Ok(1), |x| x.as_integer())?,
             params.get("Colors").map_or(Ok(1), |x| x.as_integer())?)
        },
        None => ..
>>>>>>> f2db2ed8
    };
    */

    // First flate decode
    let mut inflater = InflateStream::from_zlib();
    let mut out = Vec::<u8>::new();
    let mut n = 0;
    while n < data.len() {
        let res = inflater.update(&data[n..]);
        let (num_bytes_read, result) = res?;
        n += num_bytes_read;
        out.extend(result);
    }

    // Then unfilter (PNG)
    // For this, take the old out as input, and write output to out

    if predictor > 10 {
        let inp = out; // input buffer
        let rows = inp.len() / (columns+1);
        
        // output buffer
        let mut out = vec![0; rows * columns];
    
        // Apply inverse predictor
        let null_vec = vec![0; columns];
        
        let mut in_off = 0; // offset into input buffer
        
        let mut out_off = 0; // offset into output buffer
        let mut last_out_off = 0; // last offset to output buffer
        
        while in_off < inp.len() {
            
            let predictor = PredictorType::from_u8(inp[in_off])?;
            in_off += 1; // +1 because the first byte on each row is predictor
            
            let row_in = &inp[in_off .. in_off + columns];
            let (prev_row, row_out) = if out_off == 0 {
                (&null_vec[..], &mut out[out_off .. out_off+columns])
            } else {
                let (prev, curr) = out.split_at_mut(out_off);
                (&prev[last_out_off ..], &mut curr[.. columns])
            };
            unfilter(predictor, n_components, prev_row, row_in, row_out);
            
            last_out_off = out_off;
            
            in_off += columns;
            out_off += columns;
        }
        Ok(out)
    } else {
        Ok(out)
    }
}


pub fn decode(data: &[u8], filter: StreamFilter, params: &Option<Dictionary>) -> Result<Vec<u8>> {
    use self::StreamFilter::*;
    match filter {
        AsciiHex => decode_hex(data),
        Ascii85 => decode_85(data),
        Lzw => unimplemented!(),
        Flate => flate_decode(data, params),
        Jpeg2k => unimplemented!()
    }
}


/*
 * Predictor - copied and adapted from PNG crate..
 */

#[derive(Debug, Clone, Copy, PartialEq, Eq)]
#[repr(u8)]
#[allow(dead_code)]
pub enum PredictorType {
    NoFilter = 0,
    Sub = 1,
    Up = 2,
    Avg = 3,
    Paeth = 4
}

impl PredictorType {  
    /// u8 -> Self. Temporary solution until Rust provides a canonical one.
    pub fn from_u8(n: u8) -> Result<PredictorType> {
        match n {
            n if n <= 4 => Ok(unsafe { mem::transmute(n) }),
            n => Err(ErrorKind::IncorrectPredictorType {n}.into())
        }
    }
}

fn filter_paeth(a: u8, b: u8, c: u8) -> u8 {
    let ia = a as i16;
    let ib = b as i16;
    let ic = c as i16;

    let p = ia + ib - ic;

    let pa = (p - ia).abs();
    let pb = (p - ib).abs();
    let pc = (p - ic).abs();

    if pa <= pb && pa <= pc {
        a
    } else if pb <= pc {
        b
    } else {
        c
    }
}

pub fn unfilter(filter: PredictorType, bpp: usize, prev: &[u8], inp: &[u8], out: &mut [u8]) {
    use self::PredictorType::*;
    let len = inp.len();
    assert_eq!(len, out.len());
    assert_eq!(len, prev.len());

    match filter {
        NoFilter => {
            for i in 0..len {
                out[i] = inp[i];
            }
        }
        Sub => {
            for i in bpp..len {
                out[i] = inp[i].wrapping_add(out[i - bpp]);
            }
        }
        Up => {
            for i in 0..len {
                out[i] = inp[i].wrapping_add(prev[i]);
            }
        }
        Avg => {
            for i in 0..bpp {
                out[i] = inp[i].wrapping_add(prev[i] / 2);
            }

            for i in bpp..len {
                out[i] = inp[i].wrapping_add(
                    ((out[i - bpp] as i16 + prev[i] as i16) / 2) as u8
                );
            }
        }
        Paeth => {
            for i in 0..bpp {
                out[i] = inp[i].wrapping_add(
                    filter_paeth(0, prev[i], 0)
                );
            }

            for i in bpp..len {
                out[i] = inp[i].wrapping_add(
                    filter_paeth(out[i - bpp], prev[i], prev[i - bpp])
                );
            }
        }
    }
}

#[allow(unused)]
pub fn filter(method: PredictorType, bpp: usize, previous: &[u8], current: &mut [u8]) {
    use self::PredictorType::*;
    let len  = current.len();

    match method {
        NoFilter => (),
        Sub => {
            for i in (bpp..len).rev() {
                current[i] = current[i].wrapping_sub(current[i - bpp]);
            }
        }
        Up => {
            for i in 0..len {
                current[i] = current[i].wrapping_sub(previous[i]);
            }
        }
        Avg => {
            for i in (bpp..len).rev() {
                current[i] = current[i].wrapping_sub((current[i - bpp].wrapping_add(previous[i]) / 2));
            }

            for i in 0..bpp {
                current[i] = current[i].wrapping_sub(previous[i] / 2);
            }
        }
        Paeth => {
            for i in (bpp..len).rev() {
                current[i] = current[i].wrapping_sub(filter_paeth(current[i - bpp], previous[i], previous[i - bpp]));
            }

            for i in 0..bpp {
                current[i] = current[i].wrapping_sub(filter_paeth(0, previous[i], 0));
            }
        }
    }
}<|MERGE_RESOLUTION|>--- conflicted
+++ resolved
@@ -89,15 +89,6 @@
             None => $default
         };
     };
-<<<<<<< HEAD
-    let n_components = match *params {
-        Some(ref params) => params.get("Colors").map_or(Ok(1), |x| x.as_integer())?,
-        None => 1,
-    } as usize;
-    let _bits_per_component = match *params {
-        Some(ref params) => params.get("BitsPerComponentt").map_or(Ok(8), |x| x.as_integer())?,
-        None => 8,
-=======
 }
 
 fn flate_decode(data: &[u8], params: &Option<Dictionary>) -> Result<Vec<u8>> {
@@ -113,7 +104,6 @@
              params.get("Colors").map_or(Ok(1), |x| x.as_integer())?)
         },
         None => ..
->>>>>>> f2db2ed8
     };
     */
 
